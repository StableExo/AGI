--- conflicted
+++ resolved
@@ -10,11 +10,8 @@
 import { MockFetcher } from './protocols/mock/MockFetcher';
 import { BtccExecutor } from './protocols/btcc/BtccExecutor';
 import { MockExecutor } from './protocols/mock/MockExecutor';
-<<<<<<< HEAD
 import { CoinbaseFetcher } from './protocols/coinbase/CoinbaseFetcher';
 import { CoinbaseExecutor } from './protocols/coinbase/CoinbaseExecutor';
-=======
->>>>>>> 6f025515
 
 const LOOP_INTERVAL_MS = 10000; // 10 seconds
 
@@ -47,32 +44,17 @@
     // --- Protocol and Service Initialization ---
     const btccFetcher = new BtccCustomFetcher();
     const mockFetcher = new MockFetcher();
-<<<<<<< HEAD
-    const coinbaseFetcher = new CoinbaseFetcher();
     const btccExecutor = new BtccExecutor();
     const mockExecutor = new MockExecutor();
-    const coinbaseExecutor = new CoinbaseExecutor();
-=======
-    const btccExecutor = new BtccExecutor();
-    const mockExecutor = new MockExecutor();
->>>>>>> 6f025515
 
     const dataProvider = new ExchangeDataProvider(
       [
         { name: 'btcc', instance: btccFetcher, fee: 0.001 },
         { name: 'mockExchange', instance: mockFetcher, fee: 0.001 },
-<<<<<<< HEAD
-        { name: 'coinbase', instance: coinbaseFetcher, fee: 0.004 },
-=======
->>>>>>> 6f025515
       ],
       [
         { name: 'btcc', instance: btccExecutor },
         { name: 'mockExchange', instance: mockExecutor },
-<<<<<<< HEAD
-        { name: 'coinbase', instance: coinbaseExecutor },
-=======
->>>>>>> 6f025515
       ]
     );
 
