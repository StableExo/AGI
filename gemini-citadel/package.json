{
  "name": "gemini-citadel",
  "version": "1.0.0",
  "main": "index.js",
  "license": "MIT",
  "type": "module",
  "scripts": {
    "postinstall": "node patch-forge-std.cjs"
  },
  "devDependencies": {
<<<<<<< HEAD
    "ethers": "^6.13.0",
    "hardhat": "^3.0.0"
=======
    "@nomicfoundation/hardhat-chai-matchers": "^2.1.0",
    "@nomicfoundation/hardhat-network-helpers": "^3.0.1",
    "@nomicfoundation/hardhat-toolbox": "^6.1.0",
    "@nomicfoundation/hardhat-verify": "^3.0.4",
    "@openzeppelin/contracts": "^5.0.1",
    "@typechain/ethers-v6": "^0.5.1",
    "@typechain/hardhat": "^9.1.0",
    "@types/chai": "^4.3.11",
    "@types/mocha": "^10.0.6",
    "@types/node": "^20.10.0",
    "@uniswap/v3-core": "^1.0.1",
    "chai": "^4.3.10",
    "ds-test": "github:dapphub/ds-test",
    "ethers": "^6.10.0",
    "forge-std": "1.1.2",
    "hardhat": "^3.0.9",
    "hardhat-gas-reporter": "^2.3.0",
    "ts-node": ">=8.0.0",
    "typechain": "^8.3.0",
    "typescript": ">=4.5.0"
>>>>>>> 94a77f09
  },
  "dependencies": {
    "@aave/core-v3": "^1.19.3",
    "@openzeppelin/contracts": "^5.4.0",
    "@uniswap/v3-core": "^1.0.1",
    "async-mutex": "^0.5.0",
    "dotenv": "^17.2.3",
    "forge-std": "^1.1.2"
  }
}<|MERGE_RESOLUTION|>--- conflicted
+++ resolved
@@ -8,10 +8,6 @@
     "postinstall": "node patch-forge-std.cjs"
   },
   "devDependencies": {
-<<<<<<< HEAD
-    "ethers": "^6.13.0",
-    "hardhat": "^3.0.0"
-=======
     "@nomicfoundation/hardhat-chai-matchers": "^2.1.0",
     "@nomicfoundation/hardhat-network-helpers": "^3.0.1",
     "@nomicfoundation/hardhat-toolbox": "^6.1.0",
@@ -32,7 +28,6 @@
     "ts-node": ">=8.0.0",
     "typechain": "^8.3.0",
     "typescript": ">=4.5.0"
->>>>>>> 94a77f09
   },
   "dependencies": {
     "@aave/core-v3": "^1.19.3",
